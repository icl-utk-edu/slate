--- conflicted
+++ resolved
@@ -33,18 +33,12 @@
 if [ "$device" = "cpu" ]; then
     args+=" --target h --origin s"
 else
-<<<<<<< HEAD
-    tests=""
-=======
     args+=" --target d --origin d"
-    # trsmA currently fails device tests. Enable when it is fixed.
-    args+=" -x trsmA"
 fi
 
 if [ "${device}" = "gpu_intel" ]; then
     # Our Intel GPU supports only single precision.
     args+=" --type s,c"
->>>>>>> 62010954
 fi
 
 tests=""
