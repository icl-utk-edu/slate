--- conflicted
+++ resolved
@@ -15,12 +15,7 @@
 
 -include make.inc
 
-<<<<<<< HEAD
-CFLAGS   = -O3 -std=c99   -Wall -pedantic -MMD
 CXXFLAGS = -O3 -std=c++11 -Wall -pedantic -MMD
-=======
-CXXFLAGS = -O3 -std=c++11 -Wall -pedantic
->>>>>>> d32f3ea1
 
 pwd = ${shell pwd}
 
@@ -98,7 +93,6 @@
        slate_internal_syrk.cc \
        slate_internal_trsm.cc \
        slate_Memory.cc \
-<<<<<<< HEAD
        slate_Trace.cc \
        slate_potrf.cc \
        slate_types.cc
@@ -123,11 +117,6 @@
 .PHONY: all libs clean
 
 all: $(test)
-=======
-       slate_Tile.cc \
-       slate_trace_Trace.cc \
-       slate_potrf.cc
->>>>>>> d32f3ea1
 
 lib:
 	mkdir lib
@@ -157,11 +146,7 @@
 	rm -f $(lib_obj) $(test_obj) $(test) trace_*.svg
 
 %.o: %.cc
-<<<<<<< HEAD
 	$(CXX) $(CXXFLAGS) -c $< -o $@
-
-%.o: %.c
-	$(CC) $(CFLAGS) -c $< -o $@
 
 # preprocess source
 %.i: %.cc
@@ -171,7 +156,4 @@
 %.gch: %.hh
 	$(CXX) $(CXXFLAGS) -c $< -o $@
 
--include ${dep}
-=======
-	$(CXX) $(CXXFLAGS) -c $< -o $@
->>>>>>> d32f3ea1
+-include ${dep}