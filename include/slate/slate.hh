--- conflicted
+++ resolved
@@ -1085,43 +1085,6 @@
     Matrix<scalar_t>& Z,
     Options const& opts = Options());
 
-<<<<<<< HEAD
-//-----------------------------------------
-// Polar Decomposition
-
-//-----------------------------------------
-// qdwh()
-template <typename scalar_t>
-void qdwh(
-    Matrix<scalar_t>& A,
-    Matrix<scalar_t>& B,
-    int& itqr, int& itpo,
-    Options const& opts = Options());
-
-//-----------------------------------------
-// normest()
-template <typename matrix_type>
-blas::real_type<typename matrix_type::value_type>
-norm2est(
-    matrix_type &A,
-    Options const& opts = Options());
-
-//-----------------------------------------
-// geqrf_qdwh_full()
-template <typename scalar_t>
-void geqrf_qdwh_full(
-    Matrix<scalar_t>& A, TriangularFactors<scalar_t>& T,
-    Options const& opts = Options());
-
-//-----------------------------------------
-// unmqr_qdwh_full()
-template <typename scalar_t>
-void unmqr_qdwh_full(
-    Side side, Op op,
-    Matrix<scalar_t>& A, TriangularFactors<scalar_t>& T,
-    Matrix<scalar_t>& C,
-    Options const& opts = Options());
-=======
 //------------------------------------------------------------------------------
 // Condition number estimate
 
@@ -1143,7 +1106,42 @@
         TriangularMatrix<scalar_t>& A,
         blas::real_type<scalar_t> *rcond,
         Options const& opts = Options());
->>>>>>> ec7e23bf
+
+//-----------------------------------------
+// Polar Decomposition
+
+//-----------------------------------------
+// qdwh()
+template <typename scalar_t>
+void qdwh(
+    Matrix<scalar_t>& A,
+    Matrix<scalar_t>& B,
+    int& itqr, int& itpo,
+    Options const& opts = Options());
+
+//-----------------------------------------
+// normest()
+template <typename matrix_type>
+blas::real_type<typename matrix_type::value_type>
+norm2est(
+    matrix_type &A,
+    Options const& opts = Options());
+
+//-----------------------------------------
+// geqrf_qdwh_full()
+template <typename scalar_t>
+void geqrf_qdwh_full(
+    Matrix<scalar_t>& A, TriangularFactors<scalar_t>& T,
+    Options const& opts = Options());
+
+//-----------------------------------------
+// unmqr_qdwh_full()
+template <typename scalar_t>
+void unmqr_qdwh_full(
+    Side side, Op op,
+    Matrix<scalar_t>& A, TriangularFactors<scalar_t>& T,
+    Matrix<scalar_t>& C,
+    Options const& opts = Options());
 
 } // namespace slate
 
