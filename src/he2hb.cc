--- conflicted
+++ resolved
@@ -40,17 +40,11 @@
     // Assumes column major
     const Layout layout = Layout::ColMajor;
 
-<<<<<<< HEAD
-    const scalar_t zero = 0;
-    const scalar_t one  = 1;
-    const scalar_t half = 0.5;
     const int priority_one = 1;
-=======
     const scalar_t zero = 0.0;
     const scalar_t one  = 1.0;
     const scalar_t half = 0.5;
     const real_t r_one  = 1.0;
->>>>>>> 0e5cadfd
 
     int64_t nt = A.nt();
 
@@ -245,28 +239,14 @@
                     }
                 }
             }
-<<<<<<< HEAD
             // computation and data-movement overlap: Fetching data to be used in he2hb_hemm
             #pragma omp task depend(in:alloc_workspace[0]) \
                              depend(inout:alloc_trailing[0])
             {
-=======
-            Tlocal.template listBcast(bcast_list_T, layout);
-
-                if (A.tileExists(i0, k)) {
-                    // Save V0 and set upper(V0) to identity, to avoid trmm's.
-                    Asave.tileInsert(i0, k);
-                    auto Aik = A(i0, k);
-                    tile::gecopy( std::move( Aik ), Asave(i0, k) );
-                    Aik.uplo(Uplo::Upper);
-                    Aik.set(zero, one);
-                }
->>>>>>> 0e5cadfd
 
                 for (int64_t i = k+1; i < nt; ++i) {
                     W.tileInsert(i, k);
                     W(i, k).set(zero);
-<<<<<<< HEAD
                 }
 
 		if (target == Target::Devices) {
@@ -319,33 +299,6 @@
                                         #pragma omp taskwait
                                     }
                                 }
-=======
-                    for (int64_t j: indices) {
-                        if (i >= j) { // lower
-                            rank_lower = A.tileRank(i, j);
-                            if (rank_lower == my_rank) { // A.tileIsLocal(i, j)
-                                if (i == j) {
-                                    tile::hemm(
-                                        Side::Left,
-                                        one, A(i, j), A(j, k),
-                                        one, W(i, k) );
-                                }
-                                else {
-                                    // todo: if HeMatrix returned conjTrans tiles,
-                                    // could merge this with one below.
-                                    tile::gemm(
-                                        one, A(i, j), A(j, k),
-                                        one, W(i, k) );
-                                }
-                            }
-                        }
-                        else { // upper
-                            rank_upper = A.tileRank(j, i);
-                            if (rank_upper == my_rank) { // A.tileIsLocal(j, i)
-                                tile::gemm(
-                                    one, conj_transpose( A(j, i) ), A(j, k),
-                                    one, W(i, k) );
->>>>>>> 0e5cadfd
                             }
                         }
                     }
@@ -384,7 +337,6 @@
                             Aik.uplo(Uplo::Upper);
                             Aik.set(zero, one);
                         }
-<<<<<<< HEAD
                     }
                     //--------------------
                     // Apply local reflectors.
@@ -398,10 +350,6 @@
                             A.sub(k+1, nt-1, k, k),
                             W.sub(k+1, nt-1, k, k),
                             indices_local_panel);
-=======
-                        tile::add( one, Wtmp(i, k), W(i, k) );
-                        Wtmp.tileErase(i, k);
->>>>>>> 0e5cadfd
                     }
 
                     int rank_lower = -1;
@@ -452,18 +400,10 @@
                                 }
                             }
                         }
-<<<<<<< HEAD
                         #pragma omp taskwait
-=======
-
-                        auto Tk0 = TriangularMatrix<scalar_t>(Uplo::Upper, Diag::NonUnit, T0);
-                        tile::trmm(
-                            Side::Right, Diag::NonUnit,
-                            one, std::move( Tk0(0, 0) ), TVAVT0(0, 0) );
->>>>>>> 0e5cadfd
-                    }
-
-<<<<<<< HEAD
+
+                    }
+
                     // Compute Wi = Wi T, for i = k+1, ..., nt-1.
                     #pragma omp task depend(inout:block[k]) \
                                      depend(in:alloc_trailing[0])
@@ -473,25 +413,6 @@
                             Tlocal.sub(i0, i0, k, k),
                             W.sub(k+1, nt-1, k, k),
                             indices_local_panel);
-=======
-                if (A.tileIsLocal(i0, i0)) {
-                    //--------------------
-                    // This rank has diagonal tiles to update.
-                    // Do 2-sided Hermitian update:
-                    // A = Q^H A Q
-                    //   = (I - V T^H V^H) A (I - V T V^H)
-                    //   = A - V W^H - W V^H
-                    // where
-                    // W = A V T - 0.5 V (T^H V^H (A V T)).
-
-                    // 1a. W = AVT from above.
-                    // 1b. TVAVT = V^H (AVT) = V^H W.
-                    TVAVT.set(zero);
-                    for (int64_t i: indices) {
-                        tile::gemm(
-                            one, conj_transpose( A(i, k) ), W(i, k),
-                            one, std::move( TVAVT ) );
->>>>>>> 0e5cadfd
                     }
 
                     if (A.tileIsLocal(i0, i0)) {
@@ -562,7 +483,6 @@
                                 1.0,   A.sub(k+1, nt-1));
                         }
                     }
-<<<<<<< HEAD
                     else { // off-diag
                         //--------------------
                         // This rank has only off-diagonal tiles to update (if any).
@@ -669,95 +589,12 @@
                                             }
                                         }
                                     }
-=======
-
-                    auto Tk0 = TriangularMatrix<scalar_t>(Uplo::Upper, Diag::NonUnit, T0);
-                    tile::trmm(
-                        Side::Left, Diag::NonUnit,
-                        one, conj_transpose( Tk0(0, 0) ),
-                             std::move( TVAVT0(0, 0) ) );
-
-                    // 1d. W = W - 0.5 V TVAVT.
-                    // Technically, could do a hemm here since TVAVT is Hermitian.
-                    for (int64_t i: indices) {
-                        tile::gemm(
-                            -half, A(i, k), std::move( TVAVT ),
-                            one,   W(i, k) );
-                    }
-
-                    // 2. Update trailing matrix.
-                    for (int64_t j: indices) {
-                        for (int64_t i: indices) {
-                            assert(A.tileIsLocal(i, j));
-                            if (i == j) {  // diag
-                                // A = A - Vik Wjk^H - Wjk Vik^H
-                                tile::her2k(
-                                    -one, A(i, k), W(j, k),
-                                    r_one, A(i, j) );
-                            }
-                            else if (i > j) {  // lower
-                                // A = A - Vik Wjk^H
-                                tile::gemm(
-                                    -one, A(i, k), conj_transpose( W(j, k) ),
-                                    one,  A(i, j) );
-                                // A = A - Wik Vjk^H
-                                tile::gemm(
-                                    -one, W(i, k), conj_transpose( A(j, k) ),
-                                    one,  A(i, j) );
-                            }
-                            // Skip tiles in upper triangle (i < j) that are
-                            // known by symmetry.
+                                }
+                            }
                         }
                     }
                 }
-                else { // off-diag
-                    //--------------------
-                    // This rank has only off-diagonal tiles to update (if any).
-                    // Update from left:
-                    // A = Q^H A
-                    //   = (I - V T^H V^H) A = A - V T^H V^H A
-                    //   = A - V W^H
-                    // where
-                    // W = A^H V T = A V T.
-                    for (int64_t j = k+1; j < nt; ++j) {
-                        for (int64_t i: indices) {
-                            // todo: if HermitianMatrix returned conjTrans
-                            // tiles, could merge these two.
-                            if (i > j) {
-                                if (A.tileIsLocal(i, j)) {
-                                    // Aij -= Vik Wjk^H
-                                    tile::gemm(
-                                        -one, A(i, k), conj_transpose( W(j, k) ),
-                                        one,  A(i, j) );
-                                }
-                            }
-                            else if (i < j) {
-                                if (A.tileIsLocal(j, i)) {
-                                    // Aji -= Wjk Vik^H
-                                    tile::gemm(
-                                        -one, W(j, k), conj_transpose( A(i, k) ),
-                                        one, A(j, i) );
->>>>>>> 0e5cadfd
-                                }
-                            }
-                        }
-                    }
-                }
-<<<<<<< HEAD
             } //if (k < nt-1)
-=======
-
-                if (A.tileExists(i0, k)) {
-                    // Restore V0.
-                    tile::gecopy( Asave(i0, k), A(i0, k) );
-                    Asave.tileErase(i0, k);
-                }
-            }
-
-            internal::hettmqr<Target::HostTask>(
-                Op::ConjTrans, std::move(A_panel), std::move(Treduce_panel),
-                A.sub(k+1, nt-1));
->>>>>>> 0e5cadfd
         }
 
         #pragma omp taskwait
