--- conflicted
+++ resolved
@@ -4,14 +4,9 @@
 // the terms of the BSD 3-Clause license. See the accompanying LICENSE file.
 
 #include "slate/slate.hh"
-<<<<<<< HEAD
-=======
 #include "auxiliary/Debug.hh"
->>>>>>> 1f74059b
 #include "slate/HermitianMatrix.hh"
 #include "internal/internal.hh"
-#include "work/work.hh"
-#include "../test/print_matrix.hh"
 
 namespace slate {
 
@@ -95,7 +90,6 @@
     {
         omp_set_nested(1);
         for (int64_t k = 0; k < nt-1; ++k) {
-
             //----------------------------------------
             // Q panel and update.
             auto       A_panel =       A.sub(k+1, nt-1, k, k);
@@ -434,10 +428,23 @@
            TriangularFactors<scalar_t>& T,
            Options const& opts)
 {
-    int64_t ib = get_option<int64_t>( opts, Option::InnerBlocking, 16 );
-
-    int64_t max_panel_threads  = std::max(omp_get_max_threads()/2, 1);
-    max_panel_threads = get_option<int64_t>( opts, Option::MaxPanelThreads, max_panel_threads );
+    int64_t ib;
+    try {
+        ib = opts.at(Option::InnerBlocking).i_;
+        assert(ib >= 0);
+    }
+    catch (std::out_of_range&) {
+        ib = 16;
+    }
+
+    int64_t max_panel_threads;
+    try {
+        max_panel_threads = opts.at(Option::MaxPanelThreads).i_;
+        assert(max_panel_threads >= 1);
+    }
+    catch (std::out_of_range&) {
+        max_panel_threads = std::max(omp_get_max_threads()/2, 1);
+    }
 
     internal::specialization::he2hb(internal::TargetType<target>(),
                                     A, T,
